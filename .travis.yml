language: ruby
rvm:
  - 2.1
  - 2.2
  - 2.3.3
  - 2.4.0
<<<<<<< HEAD
=======

>>>>>>> e2b42ce3
script: "script/cibuild"
sudo: false
cache: bundler
before_install:
  - git config --global user.email "you@example.com"
  - git config --global user.name "Your Name"
  - test $TRAVIS_RUBY_VERSION ">" 2.3 && gem update --system || true<|MERGE_RESOLUTION|>--- conflicted
+++ resolved
@@ -4,10 +4,6 @@
   - 2.2
   - 2.3.3
   - 2.4.0
-<<<<<<< HEAD
-=======
-
->>>>>>> e2b42ce3
 script: "script/cibuild"
 sudo: false
 cache: bundler
