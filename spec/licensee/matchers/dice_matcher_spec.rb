RSpec.describe Licensee::Matchers::Dice do
  let(:mit) { Licensee::License.find('mit') }
  let(:gpl) { Licensee::License.find('gpl-3.0') }
  let(:agpl) { Licensee::License.find('agpl-3.0') }
  let(:content) { sub_copyright_info(gpl.content) }
  let(:file) { Licensee::Project::LicenseFile.new(content, 'LICENSE.txt') }
  subject { described_class.new(file) }

  it 'stores the file' do
    expect(subject.file).to eql(file)
  end

  it 'matches' do
    expect(subject.match).to eql(gpl)
  end

  it 'builds a list of potential licenses' do
    expect(subject.potential_licenses).to eql([agpl, gpl])
  end

  it 'sorts licenses by similarity' do
    expect(subject.licenses_by_similiarity[0]).to eql([gpl, 100.0])
<<<<<<< HEAD
    expect(subject.licenses_by_similiarity[1]).to eql([agpl, 94.25061425061425])
=======
    expect(subject.licenses_by_similiarity[1]).to eql([agpl, 95.53941908713693])
>>>>>>> e8762b04
  end

  it 'returns a list of licenses above the confidence threshold' do
    expect(subject.licenses_by_similiarity[0]).to eql([gpl, 100.0])
<<<<<<< HEAD
    expect(subject.licenses_by_similiarity[1]).to eql([agpl, 94.25061425061425])
=======
    expect(subject.licenses_by_similiarity[1]).to eql([agpl, 95.53941908713693])
>>>>>>> e8762b04
  end

  it 'returns the match confidence' do
    expect(subject.confidence).to eql(100.0)
  end

  context 'without a match' do
    let(:content) { 'Not really a license' }

    it "doesn't match" do
      expect(subject.match).to eql(nil)
      expect(subject.matches).to be_empty
      expect(subject.confidence).to eql(0)
    end
  end

  context 'stacked licenses' do
    let(:content) do
      sub_copyright_info(mit.content) + "\n\n" + sub_copyright_info(gpl.content)
    end

    it "doesn't match" do
      skip 'Stacked MIT + GPL not properly detected'
      expect(content).to_not be_detected_as(gpl)
      expect(subject.match).to eql(nil)
      expect(subject.matches).to be_empty
      expect(subject.confidence).to eql(0)
    end
  end
end<|MERGE_RESOLUTION|>--- conflicted
+++ resolved
@@ -20,20 +20,12 @@
 
   it 'sorts licenses by similarity' do
     expect(subject.licenses_by_similiarity[0]).to eql([gpl, 100.0])
-<<<<<<< HEAD
-    expect(subject.licenses_by_similiarity[1]).to eql([agpl, 94.25061425061425])
-=======
-    expect(subject.licenses_by_similiarity[1]).to eql([agpl, 95.53941908713693])
->>>>>>> e8762b04
+    expect(subject.licenses_by_similiarity[1]).to eql([agpl, 95.73361082206036])
   end
 
   it 'returns a list of licenses above the confidence threshold' do
     expect(subject.licenses_by_similiarity[0]).to eql([gpl, 100.0])
-<<<<<<< HEAD
-    expect(subject.licenses_by_similiarity[1]).to eql([agpl, 94.25061425061425])
-=======
-    expect(subject.licenses_by_similiarity[1]).to eql([agpl, 95.53941908713693])
->>>>>>> e8762b04
+    expect(subject.licenses_by_similiarity[1]).to eql([agpl, 95.73361082206036])
   end
 
   it 'returns the match confidence' do
