--- conflicted
+++ resolved
@@ -58,88 +58,4 @@
       end
     end
   end
-<<<<<<< HEAD
-
-  public
-
-  # Git-based project
-  # 
-  # analyze a given git repository for license information
-  class GitProject < Project
-    attr_reader :repository, :revision
-
-    class InvalidRepository < ArgumentError; end
-
-    def initialize(repo, revision: nil, **args)
-      if repo.kind_of? Rugged::Repository
-        @repository = repo
-      else
-        @repository = Rugged::Repository.new(repo)
-      end
-
-      @revision = revision
-      super(**args)
-    rescue Rugged::RepositoryError
-      raise InvalidRepository
-    end
-
-    private
-    def commit
-      @commit ||= revision ? repository.lookup(revision) : repository.last_commit
-    end
-
-    MAX_LICENSE_SIZE = 64 * 1024
-
-    def load_blob_data(oid)
-      data, _ = Rugged::Blob.to_buffer(repository, oid, MAX_LICENSE_SIZE)
-      data
-    end
-
-    def find_file
-      files = commit.tree.map do |entry|
-        next unless entry[:type] == :blob
-        if (score = yield entry[:name]) > 0
-          { :name => entry[:name], :oid => entry[:oid], :score => score }
-        end
-      end.compact
-
-      return if files.empty?
-      files.sort! { |a, b| b[:score] <=> a[:score] }
-
-      f = files.first
-      [load_blob_data(f[:oid]), f[:name]]
-    end
-  end
-
-  # Filesystem-based project
-  #
-  # Analyze a folder on the filesystem for license information
-  class FSProject < Project
-    attr_reader :path
-
-    def initialize(path, **args)
-      @path = path
-      super(**args)
-    end
-
-    private
-    def find_file
-      files = [] 
-
-      Dir.foreach(path) do |file|
-        next unless ::File.file?(::File.join(path, file))
-        if (score = yield file) > 0
-          files.push({ :name => file, :score => score })
-        end
-      end
-
-      return if files.empty?
-      files.sort! { |a, b| b[:score] <=> a[:score] }
-
-      f = files.first
-      [::File.read(::File.join(path, f[:name])), f[:name]]
-    end
-  end
-=======
->>>>>>> 95afae90
 end