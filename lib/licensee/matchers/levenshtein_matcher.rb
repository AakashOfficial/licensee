class Licensee
  class LevenshteinMatcher < Matcher

    # Return the first potential license that is more similar than the confidence threshold
    def match
      @match ||= potential_licenses.find do |license|

        # If we know the license text contains the license name or nickname,
        # bail early unless the file we're checking contains it.
        # Guards against OSL & AFL confusion. See https://github.com/benbalter/licensee/issues/50
        return false if license.body_includes_name? && !includes_license_name?(license)
        return false if license.body_includes_nickname? && !includes_license_nickname?(license)

        similarity(license) >= Licensee.confidence_threshold
      end
    end

    # Sort all licenses, in decending order, by difference in length to the file
    # Difference in lengths cannot exceed the file's length * the confidence threshold / 100
    def potential_licenses
      @potential_licenses ||= begin
        licenses = Licensee.licenses(:hidden => true)
<<<<<<< HEAD
        licenses = licenses.select { |license| length_delta(license) <= max_delta }
=======
        licenses = licenses.select do |license|
          license.body_normalized && length_delta(license) <= max_delta
        end
>>>>>>> 271969f7
        licenses.sort_by { |l| length_delta(l) }
      end
    end

    # Calculate the difference between the file length and a given license's length
    def length_delta(license)
      (file_length - license.body_normalized.length).abs
    end

    # Maximum possible difference between file length and license length
    # for a license to be a potential license to be matched
    def max_delta
      @max_delta ||= (file_length * (Licensee.confidence_threshold.to_f / 100.to_f ))
    end

    # Confidence that the matched license is a match
    def confidence
      @confidence ||= match ? similarity(match) : 0
    end

    private

    # Length of the file, normalized to strip whitespace
    def file_length
      @file_length ||= file.content_normalized.length.to_f
    end

    # Calculate percent changed between file and potential license
    def similarity(license)
      100 * (file_length - distance(license)) / file_length
    end

    # Calculate the levenshtein distance between file and license
    # Note: We used content/body normalized because white space and capitalization
    # isn't legally significant in this context. Fewer characters lets levenshtein
    # work faster. As long as they both undergo the same transformation, should match.
    def distance(license)
      Levenshtein.distance(license.body_normalized, file.content_normalized).to_f
    end

    def includes_license_name?(license)
      file.content_normalized.include?(license.name_without_version.downcase)
    end

    def includes_license_nickname?(license)
       license.nickname && file.content_normalized.include?(license.nickname.downcase)
    end
  end
end<|MERGE_RESOLUTION|>--- conflicted
+++ resolved
@@ -20,13 +20,9 @@
     def potential_licenses
       @potential_licenses ||= begin
         licenses = Licensee.licenses(:hidden => true)
-<<<<<<< HEAD
-        licenses = licenses.select { |license| length_delta(license) <= max_delta }
-=======
         licenses = licenses.select do |license|
           license.body_normalized && length_delta(license) <= max_delta
         end
->>>>>>> 271969f7
         licenses.sort_by { |l| length_delta(l) }
       end
     end
